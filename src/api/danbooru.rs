--- conflicted
+++ resolved
@@ -171,7 +171,6 @@
         .timeout(Duration::from_secs(15))
         .user_agent("Mozilla/5.0 (Windows NT 10.0; Win64; x64) AppleWebKit/537.36 (KHTML, like Gecko) Chrome/124.0 Safari/537.36 Waifu/1.0")
         .build()?;
-<<<<<<< HEAD
     let mut req = client
         .get(&url)
         .header(reqwest::header::ACCEPT, "application/json, text/plain, */*")
@@ -181,14 +180,6 @@
         req = req.basic_auth(user, Some(key));
     }
     let response = req.send()?;
-=======
-    let response = client
-        .get(&url)
-        .header(reqwest::header::ACCEPT, "application/json, text/plain, */*")
-        .header(reqwest::header::ACCEPT_LANGUAGE, "en-US,en;q=0.9")
-        .header(reqwest::header::REFERER, "https://danbooru.donmai.us/")
-        .send()?;
->>>>>>> feeab58c
     let status = response.status();
     let text = response.text()?;
 
