--- conflicted
+++ resolved
@@ -229,14 +229,8 @@
 
     if data.is_empty() {
         let message = format!(
-<<<<<<< HEAD
-            "{}: Although the request succeeded, \
-            there are no images associated with your tags.",
-            status_code.green()
-=======
             "{}: Although the request succeeded, there are no images associated with your tags.",
             status
->>>>>>> ce93dbd9
         );
         return Err(Box::new(ResponseError(message)));
     }
